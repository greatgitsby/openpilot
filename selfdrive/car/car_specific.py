from collections import deque
from cereal import car, log
import cereal.messaging as messaging
from opendbc.car import DT_CTRL, structs
from opendbc.car.interfaces import MAX_CTRL_SPEED
from opendbc.car.volkswagen.values import CarControllerParams as VWCarControllerParams
from opendbc.car.hyundai.interface import ENABLE_BUTTONS as HYUNDAI_ENABLE_BUTTONS
from opendbc.car.hyundai.carstate import PREV_BUTTON_SAMPLES as HYUNDAI_PREV_BUTTON_SAMPLES

from openpilot.selfdrive.selfdrived.events import Events

ButtonType = structs.CarState.ButtonEvent.Type
GearShifter = structs.CarState.GearShifter
EventName = log.OnroadEvent.EventName
NetworkLocation = structs.CarParams.NetworkLocation


# TODO: the goal is to abstract this file into the CarState struct and make events generic
class MockCarState:
  def __init__(self):
    self.sm = messaging.SubMaster(['gpsLocation', 'gpsLocationExternal'])

  def update(self, CS: car.CarState):
    self.sm.update(0)
    gps_sock = 'gpsLocationExternal' if self.sm.recv_frame['gpsLocationExternal'] > 1 else 'gpsLocation'

    CS.vEgo = self.sm[gps_sock].speed
    CS.vEgoRaw = self.sm[gps_sock].speed

    return CS


class CarSpecificEvents:
  def __init__(self, CP: structs.CarParams):
    self.CP = CP

    self.steering_unpressed = 0
    self.low_speed_alert = False
    self.no_steer_warning = False
    self.silent_steer_warning = True

    self.cruise_buttons: deque = deque([], maxlen=HYUNDAI_PREV_BUTTON_SAMPLES)

  def update(self, CS: car.CarState, CS_prev: car.CarState, CC: car.CarControl):
    if self.CP.carName in ('body', 'mock'):
      events = Events()

<<<<<<< HEAD
    elif self.CP.carName in ['tesla', 'subaru']:
      events = self.create_common_events(CS.out, CS_prev)
=======
    elif self.CP.carName in ('subaru', 'mazda'):
      events = self.create_common_events(CS, CS_prev)
>>>>>>> 4a505260

    elif self.CP.carName == 'ford':
      events = self.create_common_events(CS, CS_prev, extra_gears=[GearShifter.manumatic])

    elif self.CP.carName == 'nissan':
      events = self.create_common_events(CS, CS_prev, extra_gears=[GearShifter.brake])

    elif self.CP.carName == 'chrysler':
      events = self.create_common_events(CS, CS_prev, extra_gears=[GearShifter.low])

      # Low speed steer alert hysteresis logic
      if self.CP.minSteerSpeed > 0. and CS.vEgo < (self.CP.minSteerSpeed + 0.5):
        self.low_speed_alert = True
      elif CS.vEgo > (self.CP.minSteerSpeed + 1.):
        self.low_speed_alert = False
      if self.low_speed_alert:
        events.add(EventName.belowSteerSpeed)

    elif self.CP.carName == 'honda':
      events = self.create_common_events(CS, CS_prev, pcm_enable=False)

      if self.CP.pcmCruise and CS.vEgo < self.CP.minEnableSpeed:
        events.add(EventName.belowEngageSpeed)

      if self.CP.pcmCruise:
        # we engage when pcm is active (rising edge)
        if CS.cruiseState.enabled and not CS_prev.cruiseState.enabled:
          events.add(EventName.pcmEnable)
        elif not CS.cruiseState.enabled and (CC.actuators.accel >= 0. or not self.CP.openpilotLongitudinalControl):
          # it can happen that car cruise disables while comma system is enabled: need to
          # keep braking if needed or if the speed is very low
          if CS.vEgo < self.CP.minEnableSpeed + 2.:
            # non loud alert if cruise disables below 25mph as expected (+ a little margin)
            events.add(EventName.speedTooLow)
          else:
            events.add(EventName.cruiseDisabled)
      if self.CP.minEnableSpeed > 0 and CS.vEgo < 0.001:
        events.add(EventName.manualRestart)

    elif self.CP.carName == 'toyota':
      events = self.create_common_events(CS, CS_prev)

      if self.CP.openpilotLongitudinalControl:
        if CS.cruiseState.standstill and not CS.brakePressed:
          events.add(EventName.resumeRequired)
        if CS.vEgo < self.CP.minEnableSpeed:
          events.add(EventName.belowEngageSpeed)
          if CC.actuators.accel > 0.3:
            # some margin on the actuator to not false trigger cancellation while stopping
            events.add(EventName.speedTooLow)
          if CS.vEgo < 0.001:
            # while in standstill, send a user alert
            events.add(EventName.manualRestart)

    elif self.CP.carName == 'gm':
      # The ECM allows enabling on falling edge of set, but only rising edge of resume
      events = self.create_common_events(CS, CS_prev, extra_gears=[GearShifter.sport, GearShifter.low,
                                                                   GearShifter.eco, GearShifter.manumatic],
                                         pcm_enable=self.CP.pcmCruise, enable_buttons=(ButtonType.decelCruise,))
      if not self.CP.pcmCruise:
        if any(b.type == ButtonType.accelCruise and b.pressed for b in CS.buttonEvents):
          events.add(EventName.buttonEnable)

      # Enabling at a standstill with brake is allowed
      # TODO: verify 17 Volt can enable for the first time at a stop and allow for all GMs
      if CS.vEgo < self.CP.minEnableSpeed and not (CS.standstill and CS.brake >= 20 and
                                                   self.CP.networkLocation == NetworkLocation.fwdCamera):
        events.add(EventName.belowEngageSpeed)
      if CS.cruiseState.standstill:
        events.add(EventName.resumeRequired)
      if CS.vEgo < self.CP.minSteerSpeed:
        events.add(EventName.belowSteerSpeed)

    elif self.CP.carName == 'volkswagen':
      events = self.create_common_events(CS, CS_prev, extra_gears=[GearShifter.eco, GearShifter.sport, GearShifter.manumatic],
                                         pcm_enable=not self.CP.openpilotLongitudinalControl,
                                         enable_buttons=(ButtonType.setCruise, ButtonType.resumeCruise))

      # Low speed steer alert hysteresis logic
      if (self.CP.minSteerSpeed - 1e-3) > VWCarControllerParams.DEFAULT_MIN_STEER_SPEED and CS.vEgo < (self.CP.minSteerSpeed + 1.):
        self.low_speed_alert = True
      elif CS.vEgo > (self.CP.minSteerSpeed + 2.):
        self.low_speed_alert = False
      if self.low_speed_alert:
        events.add(EventName.belowSteerSpeed)

      if self.CP.openpilotLongitudinalControl:
        if CS.vEgo < self.CP.minEnableSpeed + 0.5:
          events.add(EventName.belowEngageSpeed)
        if CC.enabled and CS.vEgo < self.CP.minEnableSpeed:
          events.add(EventName.speedTooLow)

      # TODO: this needs to be implemented generically in carState struct
      # if CC.eps_timer_soft_disable_alert:  # type: ignore[attr-defined]
      #   events.add(EventName.steerTimeLimit)

    elif self.CP.carName == 'hyundai':
      # On some newer model years, the CANCEL button acts as a pause/resume button based on the PCM state
      # To avoid re-engaging when openpilot cancels, check user engagement intention via buttons
      # Main button also can trigger an engagement on these cars
      self.cruise_buttons.append(any(ev.type in HYUNDAI_ENABLE_BUTTONS for ev in CS.buttonEvents))
      events = self.create_common_events(CS, CS_prev, pcm_enable=self.CP.pcmCruise, allow_enable=any(self.cruise_buttons))

      # low speed steer alert hysteresis logic (only for cars with steer cut off above 10 m/s)
      if CS.vEgo < (self.CP.minSteerSpeed + 2.) and self.CP.minSteerSpeed > 10.:
        self.low_speed_alert = True
      if CS.vEgo > (self.CP.minSteerSpeed + 4.):
        self.low_speed_alert = False
      if self.low_speed_alert:
        events.add(EventName.belowSteerSpeed)

    else:
      raise ValueError(f"Unsupported car: {self.CP.carName}")

    return events

  def create_common_events(self, CS: structs.CarState, CS_prev: car.CarState, extra_gears=None, pcm_enable=True,
                           allow_enable=True, enable_buttons=(ButtonType.accelCruise, ButtonType.decelCruise)):
    events = Events()

    if CS.doorOpen:
      events.add(EventName.doorOpen)
    if CS.seatbeltUnlatched:
      events.add(EventName.seatbeltNotLatched)
    if CS.gearShifter != GearShifter.drive and (extra_gears is None or
       CS.gearShifter not in extra_gears):
      events.add(EventName.wrongGear)
    if CS.gearShifter == GearShifter.reverse:
      events.add(EventName.reverseGear)
    if not CS.cruiseState.available:
      events.add(EventName.wrongCarMode)
    if CS.espDisabled:
      events.add(EventName.espDisabled)
    if CS.espActive:
      events.add(EventName.espActive)
    if CS.stockFcw:
      events.add(EventName.stockFcw)
    if CS.stockAeb:
      events.add(EventName.stockAeb)
    if CS.vEgo > MAX_CTRL_SPEED:
      events.add(EventName.speedTooHigh)
    if CS.cruiseState.nonAdaptive:
      events.add(EventName.wrongCruiseMode)
    if CS.brakeHoldActive and self.CP.openpilotLongitudinalControl:
      events.add(EventName.brakeHold)
    if CS.parkingBrake:
      events.add(EventName.parkBrake)
    if CS.accFaulted:
      events.add(EventName.accFaulted)
    if CS.steeringPressed:
      events.add(EventName.steerOverride)
    if CS.brakePressed and CS.standstill:
      events.add(EventName.preEnableStandstill)
    if CS.gasPressed:
      events.add(EventName.gasPressedOverride)
    if CS.vehicleSensorsInvalid:
      events.add(EventName.vehicleSensorsInvalid)
    if CS.invalidLkasSetting:
      events.add(EventName.invalidLkasSetting)
    if CS.lowSpeedAlert:
      events.add(EventName.belowSteerSpeed)

    # Handle button presses
    for b in CS.buttonEvents:
      # Enable OP long on falling edge of enable buttons (defaults to accelCruise and decelCruise, overridable per-port)
      if not self.CP.pcmCruise and (b.type in enable_buttons and not b.pressed):
        events.add(EventName.buttonEnable)
      # Disable on rising and falling edge of cancel for both stock and OP long
      if b.type == ButtonType.cancel:
        events.add(EventName.buttonCancel)

    # Handle permanent and temporary steering faults
    self.steering_unpressed = 0 if CS.steeringPressed else self.steering_unpressed + 1
    if CS.steerFaultTemporary:
      if CS.steeringPressed and (not CS_prev.steerFaultTemporary or self.no_steer_warning):
        self.no_steer_warning = True
      else:
        self.no_steer_warning = False

        # if the user overrode recently, show a less harsh alert
        if self.silent_steer_warning or CS.standstill or self.steering_unpressed < int(1.5 / DT_CTRL):
          self.silent_steer_warning = True
          events.add(EventName.steerTempUnavailableSilent)
        else:
          events.add(EventName.steerTempUnavailable)
    else:
      self.no_steer_warning = False
      self.silent_steer_warning = False
    if CS.steerFaultPermanent:
      events.add(EventName.steerUnavailable)

    # we engage when pcm is active (rising edge)
    # enabling can optionally be blocked by the car interface
    if pcm_enable:
      if CS.cruiseState.enabled and not CS_prev.cruiseState.enabled and allow_enable:
        events.add(EventName.pcmEnable)
      elif not CS.cruiseState.enabled:
        events.add(EventName.pcmDisable)

    return events<|MERGE_RESOLUTION|>--- conflicted
+++ resolved
@@ -45,13 +45,8 @@
     if self.CP.carName in ('body', 'mock'):
       events = Events()
 
-<<<<<<< HEAD
-    elif self.CP.carName in ['tesla', 'subaru']:
-      events = self.create_common_events(CS.out, CS_prev)
-=======
-    elif self.CP.carName in ('subaru', 'mazda'):
+    elif self.CP.carName in ('tesla', 'subaru', 'mazda'):
       events = self.create_common_events(CS, CS_prev)
->>>>>>> 4a505260
 
     elif self.CP.carName == 'ford':
       events = self.create_common_events(CS, CS_prev, extra_gears=[GearShifter.manumatic])
