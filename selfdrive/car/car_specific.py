from collections import deque
from cereal import car, log
import cereal.messaging as messaging
from opendbc.car import DT_CTRL, structs
from opendbc.car.interfaces import MAX_CTRL_SPEED
from opendbc.car.volkswagen.values import CarControllerParams as VWCarControllerParams
from opendbc.car.hyundai.interface import ENABLE_BUTTONS as HYUNDAI_ENABLE_BUTTONS
from opendbc.car.hyundai.carstate import PREV_BUTTON_SAMPLES as HYUNDAI_PREV_BUTTON_SAMPLES

from openpilot.selfdrive.selfdrived.events import Events

ButtonType = structs.CarState.ButtonEvent.Type
GearShifter = structs.CarState.GearShifter
EventName = log.OnroadEvent.EventName
NetworkLocation = structs.CarParams.NetworkLocation


# TODO: the goal is to abstract this file into the CarState struct and make events generic
class MockCarState:
  def __init__(self):
    self.sm = messaging.SubMaster(['gpsLocation', 'gpsLocationExternal'])

  def update(self, CS: car.CarState):
    self.sm.update(0)
    gps_sock = 'gpsLocationExternal' if self.sm.recv_frame['gpsLocationExternal'] > 1 else 'gpsLocation'

    CS.vEgo = self.sm[gps_sock].speed
    CS.vEgoRaw = self.sm[gps_sock].speed

    return CS


class CarSpecificEvents:
  def __init__(self, CP: structs.CarParams):
    self.CP = CP

    self.steering_unpressed = 0
    self.low_speed_alert = False
    self.no_steer_warning = False
    self.silent_steer_warning = True

    self.cruise_buttons: deque = deque([], maxlen=HYUNDAI_PREV_BUTTON_SAMPLES)

  def update(self, CS: car.CarState, CS_prev: car.CarState, CC: car.CarControl):
    if self.CP.brand in ('body', 'mock'):
      events = Events()

<<<<<<< HEAD
    elif self.CP.carName in ('tesla', 'subaru', 'mazda'):
=======
    elif self.CP.brand in ('subaru', 'mazda'):
>>>>>>> 8bfce097
      events = self.create_common_events(CS, CS_prev)

    elif self.CP.brand == 'ford':
      events = self.create_common_events(CS, CS_prev, extra_gears=[GearShifter.manumatic])

    elif self.CP.brand == 'nissan':
      events = self.create_common_events(CS, CS_prev, extra_gears=[GearShifter.brake])

    elif self.CP.brand == 'chrysler':
      events = self.create_common_events(CS, CS_prev, extra_gears=[GearShifter.low])

      # Low speed steer alert hysteresis logic
      if self.CP.minSteerSpeed > 0. and CS.vEgo < (self.CP.minSteerSpeed + 0.5):
        self.low_speed_alert = True
      elif CS.vEgo > (self.CP.minSteerSpeed + 1.):
        self.low_speed_alert = False
      if self.low_speed_alert:
        events.add(EventName.belowSteerSpeed)

    elif self.CP.brand == 'honda':
      events = self.create_common_events(CS, CS_prev, pcm_enable=False)

      if self.CP.pcmCruise and CS.vEgo < self.CP.minEnableSpeed:
        events.add(EventName.belowEngageSpeed)

      if self.CP.pcmCruise:
        # we engage when pcm is active (rising edge)
        if CS.cruiseState.enabled and not CS_prev.cruiseState.enabled:
          events.add(EventName.pcmEnable)
        elif not CS.cruiseState.enabled and (CC.actuators.accel >= 0. or not self.CP.openpilotLongitudinalControl):
          # it can happen that car cruise disables while comma system is enabled: need to
          # keep braking if needed or if the speed is very low
          if CS.vEgo < self.CP.minEnableSpeed + 2.:
            # non loud alert if cruise disables below 25mph as expected (+ a little margin)
            events.add(EventName.speedTooLow)
          else:
            events.add(EventName.cruiseDisabled)
      if self.CP.minEnableSpeed > 0 and CS.vEgo < 0.001:
        events.add(EventName.manualRestart)

    elif self.CP.brand == 'toyota':
      events = self.create_common_events(CS, CS_prev)

      if self.CP.openpilotLongitudinalControl:
        if CS.cruiseState.standstill and not CS.brakePressed:
          events.add(EventName.resumeRequired)
        if CS.vEgo < self.CP.minEnableSpeed:
          events.add(EventName.belowEngageSpeed)
          if CC.actuators.accel > 0.3:
            # some margin on the actuator to not false trigger cancellation while stopping
            events.add(EventName.speedTooLow)
          if CS.vEgo < 0.001:
            # while in standstill, send a user alert
            events.add(EventName.manualRestart)

    elif self.CP.brand == 'gm':
      # The ECM allows enabling on falling edge of set, but only rising edge of resume
      events = self.create_common_events(CS, CS_prev, extra_gears=[GearShifter.sport, GearShifter.low,
                                                                   GearShifter.eco, GearShifter.manumatic],
                                         pcm_enable=self.CP.pcmCruise, enable_buttons=(ButtonType.decelCruise,))
      if not self.CP.pcmCruise:
        if any(b.type == ButtonType.accelCruise and b.pressed for b in CS.buttonEvents):
          events.add(EventName.buttonEnable)

      # Enabling at a standstill with brake is allowed
      # TODO: verify 17 Volt can enable for the first time at a stop and allow for all GMs
      if CS.vEgo < self.CP.minEnableSpeed and not (CS.standstill and CS.brake >= 20 and
                                                   self.CP.networkLocation == NetworkLocation.fwdCamera):
        events.add(EventName.belowEngageSpeed)
      if CS.cruiseState.standstill:
        events.add(EventName.resumeRequired)
      if CS.vEgo < self.CP.minSteerSpeed:
        events.add(EventName.belowSteerSpeed)

    elif self.CP.brand == 'volkswagen':
      events = self.create_common_events(CS, CS_prev, extra_gears=[GearShifter.eco, GearShifter.sport, GearShifter.manumatic],
                                         pcm_enable=self.CP.pcmCruise,
                                         enable_buttons=(ButtonType.setCruise, ButtonType.resumeCruise))

      # Low speed steer alert hysteresis logic
      if (self.CP.minSteerSpeed - 1e-3) > VWCarControllerParams.DEFAULT_MIN_STEER_SPEED and CS.vEgo < (self.CP.minSteerSpeed + 1.):
        self.low_speed_alert = True
      elif CS.vEgo > (self.CP.minSteerSpeed + 2.):
        self.low_speed_alert = False
      if self.low_speed_alert:
        events.add(EventName.belowSteerSpeed)

      if self.CP.openpilotLongitudinalControl:
        if CS.vEgo < self.CP.minEnableSpeed + 0.5:
          events.add(EventName.belowEngageSpeed)
        if CC.enabled and CS.vEgo < self.CP.minEnableSpeed:
          events.add(EventName.speedTooLow)

      # TODO: this needs to be implemented generically in carState struct
      # if CC.eps_timer_soft_disable_alert:  # type: ignore[attr-defined]
      #   events.add(EventName.steerTimeLimit)

    elif self.CP.brand == 'hyundai':
      # On some newer model years, the CANCEL button acts as a pause/resume button based on the PCM state
      # To avoid re-engaging when openpilot cancels, check user engagement intention via buttons
      # Main button also can trigger an engagement on these cars
      self.cruise_buttons.append(any(ev.type in HYUNDAI_ENABLE_BUTTONS for ev in CS.buttonEvents))
      events = self.create_common_events(CS, CS_prev, extra_gears=(GearShifter.sport, GearShifter.manumatic),
                                         pcm_enable=self.CP.pcmCruise, allow_enable=any(self.cruise_buttons), allow_button_cancel=False)

      # low speed steer alert hysteresis logic (only for cars with steer cut off above 10 m/s)
      if CS.vEgo < (self.CP.minSteerSpeed + 2.) and self.CP.minSteerSpeed > 10.:
        self.low_speed_alert = True
      if CS.vEgo > (self.CP.minSteerSpeed + 4.):
        self.low_speed_alert = False
      if self.low_speed_alert:
        events.add(EventName.belowSteerSpeed)

    else:
      raise ValueError(f"Unsupported car: {self.CP.brand}")

    return events

  def create_common_events(self, CS: structs.CarState, CS_prev: car.CarState, extra_gears=None, pcm_enable=True,
                           allow_enable=True, allow_button_cancel=True, enable_buttons=(ButtonType.accelCruise, ButtonType.decelCruise)):
    events = Events()

    if CS.doorOpen:
      events.add(EventName.doorOpen)
    if CS.seatbeltUnlatched:
      events.add(EventName.seatbeltNotLatched)
    if CS.gearShifter != GearShifter.drive and (extra_gears is None or
       CS.gearShifter not in extra_gears):
      events.add(EventName.wrongGear)
    if CS.gearShifter == GearShifter.reverse:
      events.add(EventName.reverseGear)
    if not CS.cruiseState.available:
      events.add(EventName.wrongCarMode)
    if CS.espDisabled:
      events.add(EventName.espDisabled)
    if CS.espActive:
      events.add(EventName.espActive)
    if CS.stockFcw:
      events.add(EventName.stockFcw)
    if CS.stockAeb:
      events.add(EventName.stockAeb)
    if CS.vEgo > MAX_CTRL_SPEED:
      events.add(EventName.speedTooHigh)
    if CS.cruiseState.nonAdaptive:
      events.add(EventName.wrongCruiseMode)
    if CS.brakeHoldActive and self.CP.openpilotLongitudinalControl:
      events.add(EventName.brakeHold)
    if CS.parkingBrake:
      events.add(EventName.parkBrake)
    if CS.accFaulted:
      events.add(EventName.accFaulted)
    if CS.steeringPressed:
      events.add(EventName.steerOverride)
    if CS.brakePressed and CS.standstill:
      events.add(EventName.preEnableStandstill)
    if CS.gasPressed:
      events.add(EventName.gasPressedOverride)
    if CS.vehicleSensorsInvalid:
      events.add(EventName.vehicleSensorsInvalid)
    if CS.invalidLkasSetting:
      events.add(EventName.invalidLkasSetting)
    if CS.lowSpeedAlert:
      events.add(EventName.belowSteerSpeed)

    # Handle button presses
    for b in CS.buttonEvents:
      # Enable OP long on falling edge of enable buttons (defaults to accelCruise and decelCruise, overridable per-port)
      if not self.CP.pcmCruise and (b.type in enable_buttons and not b.pressed):
        events.add(EventName.buttonEnable)
      # Disable on rising and falling edge of cancel for both stock and OP long
      # TODO: only check the cancel button with openpilot longitudinal on all brands to match panda safety
      if b.type == ButtonType.cancel and (allow_button_cancel or not self.CP.pcmCruise):
        events.add(EventName.buttonCancel)

    # Handle permanent and temporary steering faults
    self.steering_unpressed = 0 if CS.steeringPressed else self.steering_unpressed + 1
    if CS.steerFaultTemporary:
      if CS.steeringPressed and (not CS_prev.steerFaultTemporary or self.no_steer_warning):
        self.no_steer_warning = True
      else:
        self.no_steer_warning = False

        # if the user overrode recently, show a less harsh alert
        if self.silent_steer_warning or CS.standstill or self.steering_unpressed < int(1.5 / DT_CTRL):
          self.silent_steer_warning = True
          events.add(EventName.steerTempUnavailableSilent)
        else:
          events.add(EventName.steerTempUnavailable)
    else:
      self.no_steer_warning = False
      self.silent_steer_warning = False
    if CS.steerFaultPermanent:
      events.add(EventName.steerUnavailable)

    # we engage when pcm is active (rising edge)
    # enabling can optionally be blocked by the car interface
    if pcm_enable:
      if CS.cruiseState.enabled and not CS_prev.cruiseState.enabled and allow_enable:
        events.add(EventName.pcmEnable)
      elif not CS.cruiseState.enabled:
        events.add(EventName.pcmDisable)

    return events<|MERGE_RESOLUTION|>--- conflicted
+++ resolved
@@ -45,11 +45,7 @@
     if self.CP.brand in ('body', 'mock'):
       events = Events()
 
-<<<<<<< HEAD
-    elif self.CP.carName in ('tesla', 'subaru', 'mazda'):
-=======
-    elif self.CP.brand in ('subaru', 'mazda'):
->>>>>>> 8bfce097
+    elif self.CP.brand in ('tesla', 'subaru', 'mazda'):
       events = self.create_common_events(CS, CS_prev)
 
     elif self.CP.brand == 'ford':
